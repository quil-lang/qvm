--- conflicted
+++ resolved
@@ -34,8 +34,5 @@
                (:file "density-qvm-tests")
                (:file "stress-tests")
                (:file "path-simulate-tests")
-<<<<<<< HEAD
                (:file "stabilizer-qvm-tests")))
-=======
-               (:file "parallel-tests")))
->>>>>>> 5b0cd6ad
+               (:file "parallel-tests")))